--- conflicted
+++ resolved
@@ -149,13 +149,8 @@
     for q in range(num_qubits - 1):
         qc.cx(q, q + 1)
 
-<<<<<<< HEAD
-    # Additional CNOT between first and last qubit
-    qc.cx(0, num_qubits - 1)
-=======
     # Additional CNOT gate between first (target) and last (control) qubit
     qc.cx(num_qubits - 1, 0)
->>>>>>> e1a6b73a
 
     # Rotation Layer 2: Rz -> Rx -> Rz
     for q in range(num_qubits):
@@ -170,13 +165,8 @@
     for q in range(num_qubits - 1):
         qc.cx(q, q + 1)
 
-<<<<<<< HEAD
-    # Additional CNOT between first and last qubit
-    qc.cx(0, num_qubits - 1)
-=======
     # Additional CNOT gate between first (target) and last (control) qubit
     qc.cx(num_qubits - 1, 0)
->>>>>>> e1a6b73a
 
     # Rotation Layer 3: Rz -> Rx
     for q in range(num_qubits):
